--- conflicted
+++ resolved
@@ -256,10 +256,6 @@
     grid = map_charges_to_grid(positions, q, icell, ngrid)
     Fgrid = jnp.fft.fftn(grid)
     mx, my, mz = frequency
-<<<<<<< HEAD
-=======
-
->>>>>>> ee3b7ed9
     m = (icell[None, None, None, 0] * mx[:, :, :, None] * grid_dimensions[0] +
         icell[None, None, None, 1] * my[:, :, :, None] * grid_dimensions[1] +
         icell[None, None, None, 2] * mz[:, :, :, None] * grid_dimensions[2])
@@ -702,11 +698,7 @@
         atomic_electrostatic_energy = safe_scale(atomic_electrostatic_energy, node_mask)
 
         ngrid = inputs['ngrid'] # Check if ngrid is not None. Temporary solution to check if use PME
-<<<<<<< HEAD
         if isinstance(ngrid, jnp.ndarray):
-=======
-        if ngrid:
->>>>>>> ee3b7ed9
             N = len(partial_charges)
             positions = inputs['positions']
             cell = inputs['cell']
